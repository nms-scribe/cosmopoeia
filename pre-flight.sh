#/bin/sh

red='\033[0;31m'
green='\033[0;32m'
yellow='\033[0;33m'
off='\033[0m'       
<<<<<<< HEAD
=======

>>>>>>> df1bed9f

echo -e "${yellow}Running pre-release checks.${off}"
    

while true; do
    echo -n -e "${yellow}Did you update changelog.md (type 'yes' for yes)? ${off}"
    read answer
    case $answer in
        [Yy][Ee][Ss] ) echo -e "${green}☑ User claims that changelong.md is up to date.${off}"; break;;
        * ) echo -e "${red}☒ Please update changelog.md and try again.${off}"; exit 1;
    esac
done

# The -D turns all warnings into errors, ensuring we get an exit code of 1 for this script.
if cargo clippy -- -D warnings; then
    echo -e "${green}☑ Clippy is happy.${off}"
else
    echo -e "${red}☒ Fix clippy warnings and try again.${off}"
    exit 1
fi

# Make sure tests work
if cargo test; then
    echo -e "${green}☑ All tests passed.${off}"
else
    echo -e "${red}☒ Fix test errors and try again.${off}"
    exit 1
fi

# Make sure docs can be generated
if cargo run docs  --schemas json-schemas/ --docs docs/generated/; then
    echo -e "${green}☑ Documentation generated.${off}"
else
    echo -e "${red}☒ Fix documentation errors and try again.${off}"
    exit 1
fi

# Make sure everything's committed
# (NOTE: This is a second check, since cargo release already does this, but 
# I've just generated docs, which will change this value. Naturally, if the docs
# did change something, the pre-flight will fail. However, that might indicate to
# the user they might have forgotten a change to log. But, next time they run
# this, it should succeed.)
if [ -n "$(git status --porcelain)" ]; then
    echo -e "${red}☒ There are uncommitted changes for git.${off}"
    exit 1
else
    echo -e "${green}☑ All changes committed.${off}"
fi

# Make sure remote and local are in sync
# NOTE: cargo release does not seem to check this, At best it checks if remote
# is ahead, not if it's behind.
echo "Fetching from remote..."
git fetch
if [ "$(git rev-parse HEAD)" = "$(git rev-parse @{u})" ]; then
    echo -e "${green}☑ Local and remote are in sync.${off}"
else
    echo -e "${red}☒ Local and remote are not in sync.${off}"
    exit 1
fi  


echo -e "${green}Ready to Release${off}"
<|MERGE_RESOLUTION|>--- conflicted
+++ resolved
@@ -4,10 +4,6 @@
 green='\033[0;32m'
 yellow='\033[0;33m'
 off='\033[0m'       
-<<<<<<< HEAD
-=======
-
->>>>>>> df1bed9f
 
 echo -e "${yellow}Running pre-release checks.${off}"
     
@@ -51,6 +47,12 @@
 # did change something, the pre-flight will fail. However, that might indicate to
 # the user they might have forgotten a change to log. But, next time they run
 # this, it should succeed.)
+# Make sure everything's committed
+# (NOTE: This is a second check, since cargo release already does this, but 
+# I've just generated docs, which will change this value. Naturally, if the docs
+# did change something, the pre-flight will fail. However, that might indicate to
+# the user they might have forgotten a change to log. But, next time they run
+# this, it should succeed.)
 if [ -n "$(git status --porcelain)" ]; then
     echo -e "${red}☒ There are uncommitted changes for git.${off}"
     exit 1
@@ -59,6 +61,8 @@
 fi
 
 # Make sure remote and local are in sync
+# NOTE: cargo release does not seem to check this, At best it checks if remote
+# is ahead, not if it's behind.
 # NOTE: cargo release does not seem to check this, At best it checks if remote
 # is ahead, not if it's behind.
 echo "Fetching from remote..."
